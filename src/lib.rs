--- conflicted
+++ resolved
@@ -22,16 +22,9 @@
 mod branch_mut;
 mod compound;
 
-<<<<<<< HEAD
 #[cfg(feature = "associative")]
 pub use annotation::Associative;
 pub use annotation::{Annotated, Annotation, Cardinality, Max};
-pub use branch::Branch;
-pub use branch_mut::BranchMut;
-pub use compound::{Child, ChildIterator, ChildMut, Compound, Nth};
-=======
-pub use annotation::{Annotated, Annotation, Associative, Cardinality, Max};
 pub use branch::{Branch, Level, Step, Walk};
 pub use branch_mut::{BranchMut, LevelMut, StepMut, WalkMut};
-pub use compound::{Child, ChildMut, Compound, Nth};
->>>>>>> be63cfc8
+pub use compound::{Child, ChildMut, Compound, Nth};