--- conflicted
+++ resolved
@@ -4,18 +4,6 @@
 //
 // Copyright (c) DUSK NETWORK. All rights reserved.
 
-<<<<<<< HEAD
-use bytecheck::CheckBytes;
-use rkyv::validation::validators::DefaultValidator;
-use rkyv::{Archive, Deserialize};
-
-use crate::link::{ArchivedLink, Link};
-use crate::storage::StoreRef;
-use crate::{Annotation, Branch, BranchMut, MaybeArchived, Walker};
-
-/// The response of the `child` method on a `Compound` node.
-pub enum Child<'a, C, A, I>
-=======
 use alloc::boxed::Box;
 
 use ranno::Annotated;
@@ -25,116 +13,38 @@
 /// [`child`]: Compound::child
 #[derive(Debug)]
 pub enum Child<'a, C, A>
->>>>>>> 88add7c5
 where
-    C: Compound<A, I>,
-    C::Leaf: Archive,
+    C: Compound<A>,
 {
     /// Child is a leaf
     Leaf(&'a C::Leaf),
     /// Child is an annotated subtree node
-<<<<<<< HEAD
-    Link(&'a Link<C, A, I>),
-=======
     Node(&'a Annotated<Box<C>, A>),
->>>>>>> 88add7c5
     /// Empty slot
     Empty,
     /// No more children
-    End,
+    EndOfNode,
 }
 
-/// The response of the `child` method on a `Compound` node.
-pub enum ArchivedChild<'a, C, A, I>
-where
-    C: Compound<A, I>,
-{
-    /// Child is a leaf
-    Leaf(&'a <C::Leaf as Archive>::Archived),
-    /// Child is an annotated subtree node
-    Link(&'a ArchivedLink<C, A, I>),
-    /// Empty slot
-    Empty,
-    /// No more children
-    End,
-}
-
-<<<<<<< HEAD
-/// The response of the `child_mut` method on a `Compound` node.
-pub enum ChildMut<'a, C, A, I>
-=======
 /// The response of the [`child_mut`] method on a [`Compound`] node.
 ///
 /// [`child_mut`]: Compound::child_mut
 #[derive(Debug)]
 pub enum ChildMut<'a, C, A>
->>>>>>> 88add7c5
 where
-    C: Compound<A, I>,
+    C: Compound<A>,
 {
     /// Child is a leaf
     Leaf(&'a mut C::Leaf),
     /// Child is an annotated node
-<<<<<<< HEAD
-    Link(&'a mut Link<C, A, I>),
-=======
     Node(&'a mut Annotated<Box<C>, A>),
->>>>>>> 88add7c5
     /// Empty slot
     Empty,
     /// No more children
-    End,
-}
-
-/// Trait to support branch traversal in archived nodes
-pub trait ArchivedCompound<C, A, I>
-where
-    C: Compound<A, I>,
-{
-    /// Returns an archived child
-    fn child(&self, ofs: usize) -> ArchivedChild<C, A, I>;
+    EndOfNode,
 }
 
 /// A type that can recursively contain itself and leaves.
-<<<<<<< HEAD
-pub trait Compound<A, I>: Sized + Archive {
-    /// The leaf type of the Compound collection
-    type Leaf: Archive;
-
-    /// Get a reference to a child    
-    fn child(&self, ofs: usize) -> Child<Self, A, I>;
-
-    /// Get a mutable reference to a child
-    fn child_mut(&mut self, ofs: usize) -> ChildMut<Self, A, I>;
-
-    /// Constructs a branch from this root compound
-    fn walk<'a, W>(&'a self, walker: W) -> Option<Branch<'a, Self, A, I>>
-    where
-        W: Walker<Self, A, I>,
-        Self::Archived: ArchivedCompound<Self, A, I>
-            + for<'any> CheckBytes<DefaultValidator<'any>>,
-        Self::Leaf: 'a + Archive,
-        A: Annotation<Self::Leaf>,
-    {
-        Branch::walk(MaybeArchived::Memory(self), walker)
-    }
-
-    /// Constructs a mutable branch from this root compound    
-    fn walk_mut<'a, W>(
-        &'a mut self,
-        walker: W,
-    ) -> Option<BranchMut<'a, Self, A, I>>
-    where
-        Self: Clone,
-        Self::Archived: Deserialize<Self, StoreRef<I>>
-            + for<'any> CheckBytes<DefaultValidator<'any>>,
-        Self::Leaf: Archive,
-        A: Annotation<Self::Leaf>,
-        W: Walker<Self, A, I>,
-    {
-        BranchMut::walk(self, walker)
-    }
-=======
 pub trait Compound<A>: Sized {
     /// The leaf type of the compound collection
     type Leaf;
@@ -144,7 +54,6 @@
 
     /// Returns a mutable reference to a possible child at specified index
     fn child_mut(&mut self, index: usize) -> ChildMut<Self, A>;
->>>>>>> 88add7c5
 }
 
 /// Marker trait to signal that a data structure can allow mutable access to
