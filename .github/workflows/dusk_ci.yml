on:
  pull_request:
  push:
<<<<<<< HEAD
    branches: main
=======
    branches:
      - main
>>>>>>> 88add7c5

name: build

jobs:
  analyze:
    name: Dusk analyzer
    runs-on: ubuntu-latest
    steps:
      - uses: actions/checkout@v2
      - name: Install latest nightly toolchain
        uses: actions-rs/toolchain@v1
        with:
          profile: minimal
          toolchain: nightly
          override: true
      - name: Install cargo-dusk-analyzer
        uses: actions-rs/cargo@v1
        with:
          command: install
          args: --git https://github.com/dusk-network/cargo-dusk-analyzer
      - name: Run `cargo dusk-analyzer`
        uses: actions-rs/cargo@v1
        with:
          command: dusk-analyzer

  test:
    name: Cargo test
    runs-on: ubuntu-latest
    steps:
<<<<<<< HEAD
      - name: Checkout
        uses: actions/checkout@v2

      - name: Install Rust
        uses: actions-rs/toolchain@v1
        with:
          profile: minimal

      - name: Install WASM32 target
        run: rustup target add wasm32-unknown-unknown

      - name: Install kcov
        run: sudo apt install -y kcov

      - name: Ensure WASM compilation
        run: make wasm

      - name: Build test executables
        uses: actions-rs/cargo@v1
        env:
          RUSTFLAGS: '-Cinline-threshold=0 -Clink-dead-code'
          RUSTDOCFLAGS: '-Cinline-threshold=0 -Clink-dead-code'
        with:
          command: test
          args: --all-features --no-run

      - name: Test with kcov
        # Find every executable resulting from building the tests and run each
        # one of them with kcov. This ensures all the code we cover is measured.
        run: >
          find target/debug/deps -type f -executable ! -name "*.*" |
          xargs -n1 kcov --exclude-pattern=/.cargo,/usr/lib,/target,/tests --verify target/cov

      - name: Upload coverage
        uses: codecov/codecov-action@v1.0.2
        with:
          token: ${{secrets.CODECOV_TOKEN}}
=======
      - uses: actions/checkout@v2
      - name: Install latest stable toolchain
        uses: actions-rs/toolchain@v1
        with:
          profile: minimal
          toolchain: stable
          override: true
      - name: Run `cargo test`
        uses: actions-rs/cargo@v1
        with:
          command: test
>>>>>>> 88add7c5

  fmt:
    name: Rustfmt
    runs-on: ubuntu-latest
    steps:
      - uses: actions/checkout@v2
      - name: Install latest stable toolchain
        uses: actions-rs/toolchain@v1
        with:
          profile: minimal
          toolchain: nightly
          override: true
      - run: rustup component add rustfmt
      - name: Run `cargo fmt`
        uses: actions-rs/cargo@v1
        with:
          command: fmt
          args: --all -- --check

  clippy:
    name: Clippy
    runs-on: ubuntu-latest
    steps:
      - uses: actions/checkout@v2
      - name: Install latest stable toolchain
        uses: actions-rs/toolchain@v1
        with:
          profile: minimal
          toolchain: stable
          override: true
      - run: rustup component add clippy
      - name: Run `cargo clippy`
        uses: actions-rs/cargo@v1
        with:
          command: clippy
          args: -- -D warnings<|MERGE_RESOLUTION|>--- conflicted
+++ resolved
@@ -1,12 +1,8 @@
 on:
   pull_request:
   push:
-<<<<<<< HEAD
-    branches: main
-=======
     branches:
       - main
->>>>>>> 88add7c5
 
 name: build
 
@@ -36,45 +32,6 @@
     name: Cargo test
     runs-on: ubuntu-latest
     steps:
-<<<<<<< HEAD
-      - name: Checkout
-        uses: actions/checkout@v2
-
-      - name: Install Rust
-        uses: actions-rs/toolchain@v1
-        with:
-          profile: minimal
-
-      - name: Install WASM32 target
-        run: rustup target add wasm32-unknown-unknown
-
-      - name: Install kcov
-        run: sudo apt install -y kcov
-
-      - name: Ensure WASM compilation
-        run: make wasm
-
-      - name: Build test executables
-        uses: actions-rs/cargo@v1
-        env:
-          RUSTFLAGS: '-Cinline-threshold=0 -Clink-dead-code'
-          RUSTDOCFLAGS: '-Cinline-threshold=0 -Clink-dead-code'
-        with:
-          command: test
-          args: --all-features --no-run
-
-      - name: Test with kcov
-        # Find every executable resulting from building the tests and run each
-        # one of them with kcov. This ensures all the code we cover is measured.
-        run: >
-          find target/debug/deps -type f -executable ! -name "*.*" |
-          xargs -n1 kcov --exclude-pattern=/.cargo,/usr/lib,/target,/tests --verify target/cov
-
-      - name: Upload coverage
-        uses: codecov/codecov-action@v1.0.2
-        with:
-          token: ${{secrets.CODECOV_TOKEN}}
-=======
       - uses: actions/checkout@v2
       - name: Install latest stable toolchain
         uses: actions-rs/toolchain@v1
@@ -86,7 +43,6 @@
         uses: actions-rs/cargo@v1
         with:
           command: test
->>>>>>> 88add7c5
 
   fmt:
     name: Rustfmt
